package main

import (
	"context"
	"fmt"
	"log/slog"

	"github.com/dukex/operion/pkg/cmd"
<<<<<<< HEAD
	"github.com/dukex/operion/pkg/config"
=======
	"github.com/dukex/operion/pkg/log"
>>>>>>> 70356fce
	trc "github.com/dukex/operion/pkg/tracer"
	"github.com/google/uuid"
	"github.com/urfave/cli/v3"
)

func NewRunCommand() *cli.Command {
	return &cli.Command{
		Name:    "run",
		Aliases: []string{"r"},
		Usage:   "Start the Operion receiver-based dispatcher service",
		Flags: []cli.Flag{
			&cli.StringFlag{
				Name:    "dispatcher-id",
				Aliases: []string{"id"},
				Usage:   "Custom dispatcher ID (auto-generated if not provided)",
				Value:   "",
				Sources: cli.EnvVars("DISPATCHER_ID"),
			},
			&cli.StringFlag{
				Name:     "database-url",
				Usage:    "Database connection URL for persistence",
				Required: true,
				Sources:  cli.EnvVars("DATABASE_URL"),
			},
			&cli.StringFlag{
				Name:     "event-bus",
				Usage:    "Event bus type (kafka, rabbitmq, etc.)",
				Required: true,
				Sources:  cli.EnvVars("EVENT_BUS_TYPE"),
			},
<<<<<<< HEAD
=======
			&cli.StringFlag{
				Name:     "plugins-path",
				Usage:    "Path to the directory containing action plugins",
				Value:    "./plugins",
				Required: false,
				Sources:  cli.EnvVars("PLUGINS_PATH"),
			},
>>>>>>> 70356fce
			&cli.IntFlag{
				Name:     "webhook-port",
				Usage:    "Port for webhook HTTP server",
				Value:    8085,
				Required: false,
				Sources:  cli.EnvVars("WEBHOOK_PORT"),
			},
			&cli.StringFlag{
				Name:    "log-level",
				Usage:   "Log level (debug, info, warn, error)",
				Value:   "info",
				Sources: cli.EnvVars("LOG_LEVEL"),
			},
			&cli.StringFlag{
				Name:     "receiver-config",
				Usage:    "Path to receiver configuration file",
				Value:    "./configs/receivers.yaml",
				Required: false,
			},
		},
		Action: func(ctx context.Context, command *cli.Command) error {
			log.Setup(command.String("log-level"))

			tracerProvider, err := trc.InitTracer(ctx, "operion-trigger")
			if err != nil {
				return fmt.Errorf("failed to initialize tracer: %w", err)
			}
			defer func() {
				if err := tracerProvider.Shutdown(ctx); err != nil {
					slog.Error("Failed to shutdown tracer provider", "error", err)
				}
			}()

			dispatcherID := command.String("dispatcher-id")
			if dispatcherID == "" {
				dispatcherID = fmt.Sprintf("dispatcher-%s", uuid.New().String()[:8])
			}

			logger := log.WithModule("operion-dispatcher").With("dispatcher_id", dispatcherID)

			logger.Info("Initializing Operion Dispatcher", "dispatcher_id", dispatcherID)

			eventBus := cmd.NewEventBus(command.String("event-bus"), logger)
			defer func() {
				if err := eventBus.Close(); err != nil {
					logger.Error("Failed to close event bus", "error", err)
				}
			}()

			persistence := cmd.NewPersistence(command.String("database-url"))
			defer func() {
				if err := persistence.Close(); err != nil {
					logger.Error("Failed to close persistence", "error", err)
				}
			}()

			// Load receiver configuration
			receiverConfig, err := config.LoadReceiverConfig(command.String("receiver-config"))
			if err != nil {
				logger.Warn("Failed to load receiver config, using default", "error", err)
				receiverConfig = config.LoadReceiverConfigOrDefault(command.String("receiver-config"))
			}

			// Validate receiver configuration
			if err := config.ValidateReceiverConfig(receiverConfig); err != nil {
				return fmt.Errorf("invalid receiver configuration: %w", err)
			}

			logger.Info("Loaded receiver configuration", 
				"sources_count", len(receiverConfig.Sources),
				"trigger_topic", receiverConfig.TriggerTopic)

			// Create and start receiver manager
			receiverManager := NewReceiverManager(
				dispatcherID,
				persistence,
				eventBus,
				logger,
				command.Int("webhook-port"),
			)

			if err := receiverManager.Configure(receiverConfig); err != nil {
				return fmt.Errorf("failed to configure receiver manager: %w", err)
			}

			receiverManager.Start(ctx)

			return nil
		},
	}
}<|MERGE_RESOLUTION|>--- conflicted
+++ resolved
@@ -6,11 +6,8 @@
 	"log/slog"
 
 	"github.com/dukex/operion/pkg/cmd"
-<<<<<<< HEAD
 	"github.com/dukex/operion/pkg/config"
-=======
 	"github.com/dukex/operion/pkg/log"
->>>>>>> 70356fce
 	trc "github.com/dukex/operion/pkg/tracer"
 	"github.com/google/uuid"
 	"github.com/urfave/cli/v3"
@@ -41,8 +38,6 @@
 				Required: true,
 				Sources:  cli.EnvVars("EVENT_BUS_TYPE"),
 			},
-<<<<<<< HEAD
-=======
 			&cli.StringFlag{
 				Name:     "plugins-path",
 				Usage:    "Path to the directory containing action plugins",
@@ -50,7 +45,6 @@
 				Required: false,
 				Sources:  cli.EnvVars("PLUGINS_PATH"),
 			},
->>>>>>> 70356fce
 			&cli.IntFlag{
 				Name:     "webhook-port",
 				Usage:    "Port for webhook HTTP server",
@@ -119,7 +113,7 @@
 				return fmt.Errorf("invalid receiver configuration: %w", err)
 			}
 
-			logger.Info("Loaded receiver configuration", 
+			logger.Info("Loaded receiver configuration",
 				"sources_count", len(receiverConfig.Sources),
 				"trigger_topic", receiverConfig.TriggerTopic)
 
