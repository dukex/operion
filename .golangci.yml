version: "2"
linters:
  default: all
  disable:
    # TEMPORARY DISABLE
    - cyclop
    - err113
    - forcetypeassert
    - funcorder
    - funlen
    - gochecknoglobals
    - gocognit
    - gocritic
    - godox
    - lll
    - mnd
    - nilnil
    - noinlineerr
    - nolintlint
    - paralleltest
    - revive
    - tagliatelle
    - testifylint
    - testpackage
    - unparam
    - varnamelen
    - wrapcheck
    # END TEMPORARY DISABLE
    - wsl
  enable:
    - wsl_v5

  settings:
    depguard:
      rules:
        main:
          list-mode: lax
          allow:
            - github.com/dukex/operion/pkg/protocol
    exhaustruct:
      include:
        - '.+\.Test'
      exclude:
        - '.+/cli\.Command$'
    funlen:
      lines: 120
    ireturn:
      allow:
        - empty
        - error
        - stdlib
        - anon
        - generic
        - ^github.com/dukex/operion
    tagliatelle:
      case:
        rules:
          json: snake
<<<<<<< HEAD
    tagalign:
      align: true
      sort: false
      order:
        - json
        - validate
=======
    wsl_v5:
      allow-first-in-block: true
      allow-whole-block: false
      branch-max-lines: 2
>>>>>>> db9c2bfd
<|MERGE_RESOLUTION|>--- conflicted
+++ resolved
@@ -56,16 +56,13 @@
       case:
         rules:
           json: snake
-<<<<<<< HEAD
+    wsl_v5:
+      allow-first-in-block: true
+      allow-whole-block: false
+      branch-max-lines: 2
     tagalign:
       align: true
       sort: false
       order:
         - json
-        - validate
-=======
-    wsl_v5:
-      allow-first-in-block: true
-      allow-whole-block: false
-      branch-max-lines: 2
->>>>>>> db9c2bfd
+        - validate