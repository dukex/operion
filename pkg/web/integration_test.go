//go:build integration

package web_test

import (
	"bytes"
	"context"
	"encoding/json"
	"fmt"
	"log/slog"
	"net"
	"net/http"
	"net/http/httptest"
	"testing"
	"time"

	"github.com/dukex/operion/pkg/models"
	"github.com/dukex/operion/pkg/persistence/postgresql"
	"github.com/dukex/operion/pkg/registry"
	"github.com/dukex/operion/pkg/services"
	"github.com/dukex/operion/pkg/web"
	"github.com/go-playground/validator/v10"
	"github.com/gofiber/fiber/v3"
	_ "github.com/lib/pq"
	"github.com/stretchr/testify/assert"
	"github.com/stretchr/testify/require"
	"github.com/testcontainers/testcontainers-go"
	"github.com/testcontainers/testcontainers-go/wait"
)

func setupTestDB(t *testing.T) (string, func()) {
	t.Helper()
	ctx := context.Background()

	// Start PostgreSQL container
	container, err := testcontainers.GenericContainer(ctx, testcontainers.GenericContainerRequest{
		ContainerRequest: testcontainers.ContainerRequest{
			Image:        "postgres:15-alpine",
			ExposedPorts: []string{"5432/tcp"},
			Env: map[string]string{
				"POSTGRES_DB":       "test_operion",
				"POSTGRES_USER":     "test_user",
				"POSTGRES_PASSWORD": "test_pass",
			},
			WaitingFor: wait.ForLog("database system is ready to accept connections").WithOccurrence(2),
		},
		Started: true,
	})
	require.NoError(t, err)

	// Get connection details
	host, err := container.Host(ctx)
	require.NoError(t, err)
	port, err := container.MappedPort(ctx, "5432")
	require.NoError(t, err)

	dbURL := fmt.Sprintf("postgres://test_user:test_pass@%s/test_operion?sslmode=disable", net.JoinHostPort(host, port.Port()))

	// Wait for database to be ready
	time.Sleep(2 * time.Second)

	cleanup := func() {
		_ = container.Terminate(ctx)
	}

	return dbURL, cleanup
}

func setupIntegrationApp(t *testing.T, dbURL string) (*fiber.App, *services.Workflow, *services.Publishing) {
<<<<<<< HEAD
	t.Helper()
=======
	// Connect to database
	_, err := sql.Open("postgres", dbURL)
	require.NoError(t, err)

>>>>>>> a587811a
	// Create persistence layer with automatic migrations
	persistence, err := postgresql.NewPersistence(context.Background(), slog.Default(), dbURL)
	require.NoError(t, err)

	// Initialize services
	workflowService := services.NewWorkflow(persistence)
	publishingService := services.NewPublishing(persistence)
	nodeService := services.NewNode(persistence)
	validator := validator.New(validator.WithRequiredStructEnabled())
	registryInstance := registry.NewRegistry(slog.Default())

	// Create handlers
	handlers := web.NewAPIHandlers(workflowService, publishingService, nodeService, validator, registryInstance)

	// Setup Fiber app
	app := fiber.New()
	w := app.Group("/workflows")
	w.Get("/", handlers.GetWorkflows)
	w.Post("/", handlers.CreateWorkflow)
	w.Get("/:id", handlers.GetWorkflow)
	w.Patch("/:id", handlers.UpdateWorkflow)
	w.Delete("/:id", handlers.DeleteWorkflow)
	w.Post("/:id/publish", handlers.PublishWorkflow)
	w.Post("/groups/:groupId/create-draft", handlers.CreateDraftFromPublished)

	// Node endpoints
	w.Post("/:id/nodes", handlers.CreateWorkflowNode)
	w.Get("/:id/nodes/:nodeId", handlers.GetWorkflowNode)
	w.Patch("/:id/nodes/:nodeId", handlers.UpdateWorkflowNode)
	w.Delete("/:id/nodes/:nodeId", handlers.DeleteWorkflowNode)

	return app, workflowService, publishingService
}

func TestWorkflowCRUD_Integration(t *testing.T) {
	if testing.Short() {
		t.Skip("Skipping integration test in short mode")
	}

	dbURL, cleanup := setupTestDB(t)
	defer cleanup()

	app, workflowService, _ := setupIntegrationApp(t, dbURL)

	// Test 1: Create workflow
	t.Run("Create Workflow", func(t *testing.T) {
		createReq := web.CreateWorkflowRequest{
			Name:        "Integration Test Workflow",
			Description: "A workflow for integration testing",
			Owner:       "integration-test-user",
			Variables:   map[string]any{"env": "integration", "timeout": 30},
			Metadata:    map[string]any{"version": "1.0.0", "category": "test"},
		}

		body, err := json.Marshal(createReq)
		require.NoError(t, err)

		req := httptest.NewRequest(http.MethodPost, "/workflows", bytes.NewBuffer(body))
		req.Header.Set("Content-Type", "application/json")

		resp, err := app.Test(req)
		require.NoError(t, err)

		defer func() { _ = resp.Body.Close() }()

		assert.Equal(t, http.StatusCreated, resp.StatusCode)

		var createdWorkflow models.Workflow

		err = json.NewDecoder(resp.Body).Decode(&createdWorkflow)
		require.NoError(t, err)

		assert.NotEmpty(t, createdWorkflow.ID)
		assert.Equal(t, "Integration Test Workflow", createdWorkflow.Name)
		assert.Equal(t, "A workflow for integration testing", createdWorkflow.Description)
		assert.Equal(t, "integration-test-user", createdWorkflow.Owner)
		assert.Equal(t, models.WorkflowStatusDraft, createdWorkflow.Status)
		assert.Equal(t, "integration", createdWorkflow.Variables["env"])
		assert.Equal(t, "1.0.0", createdWorkflow.Metadata["version"])
		assert.NotZero(t, createdWorkflow.CreatedAt)
		assert.NotZero(t, createdWorkflow.UpdatedAt)

		// Store workflow ID for subsequent tests
		workflowID := createdWorkflow.ID

		// Test 2: Get workflow by ID
		t.Run("Get Workflow", func(t *testing.T) {
			req := httptest.NewRequest(http.MethodGet, "/workflows/"+workflowID, nil)
			req.Header.Set("Accept", "application/json")

			resp, err := app.Test(req)
			require.NoError(t, err)

			defer func() { _ = resp.Body.Close() }()

			assert.Equal(t, http.StatusOK, resp.StatusCode)

			var fetchedWorkflow models.Workflow

			err = json.NewDecoder(resp.Body).Decode(&fetchedWorkflow)
			require.NoError(t, err)

			assert.Equal(t, workflowID, fetchedWorkflow.ID)
			assert.Equal(t, "Integration Test Workflow", fetchedWorkflow.Name)
		})

		// Test 3: Update workflow
		t.Run("Update Workflow", func(t *testing.T) {
			updateReq := web.UpdateWorkflowRequest{
				Name:        stringPtr("Updated Integration Test Workflow"),
				Description: stringPtr("Updated description for testing"),
				Variables:   map[string]any{"env": "integration", "timeout": 60, "new_var": "new_value"},
				Metadata:    map[string]any{"version": "2.0.0", "category": "test", "updated": true},
			}

			body, err := json.Marshal(updateReq)
			require.NoError(t, err)

			req := httptest.NewRequest(http.MethodPatch, "/workflows/"+workflowID, bytes.NewBuffer(body))
			req.Header.Set("Content-Type", "application/json")

			resp, err := app.Test(req)
			require.NoError(t, err)

<<<<<<< HEAD
			defer func() { _ = resp.Body.Close() }()

=======
>>>>>>> a587811a
			assert.Equal(t, http.StatusOK, resp.StatusCode)

			var updatedWorkflow models.Workflow

			err = json.NewDecoder(resp.Body).Decode(&updatedWorkflow)
			require.NoError(t, err)

			assert.Equal(t, workflowID, updatedWorkflow.ID)
			assert.Equal(t, "Updated Integration Test Workflow", updatedWorkflow.Name)
			assert.Equal(t, "Updated description for testing", updatedWorkflow.Description)
			assert.Equal(t, "integration-test-user", updatedWorkflow.Owner) // Should remain unchanged
			assert.Equal(t, "integration", updatedWorkflow.Variables["env"])
			assert.InDelta(t, float64(60), updatedWorkflow.Variables["timeout"], 0.001)
			assert.Equal(t, "new_value", updatedWorkflow.Variables["new_var"])
			assert.Equal(t, "2.0.0", updatedWorkflow.Metadata["version"])
			assert.Equal(t, true, updatedWorkflow.Metadata["updated"])
		})

		// Test 4: List workflows (should include our workflow)
		t.Run("List All Workflows", func(t *testing.T) {
			req := httptest.NewRequest(http.MethodGet, "/workflows", nil)
			req.Header.Set("Accept", "application/json")

			resp, err := app.Test(req)
			require.NoError(t, err)

			defer func() { _ = resp.Body.Close() }()

			assert.Equal(t, http.StatusOK, resp.StatusCode)

<<<<<<< HEAD
			var workflows []models.Workflow

			err = json.NewDecoder(resp.Body).Decode(&workflows)
=======
			var response struct {
				Workflows   []models.Workflow `json:"workflows"`
				TotalCount  int               `json:"total_count"`
				HasNextPage bool              `json:"has_next_page"`
			}
			err = json.NewDecoder(resp.Body).Decode(&response)
>>>>>>> a587811a
			require.NoError(t, err)

			assert.Len(t, response.Workflows, 1)
			assert.Equal(t, workflowID, response.Workflows[0].ID)
			assert.Equal(t, 1, response.TotalCount)
			assert.False(t, response.HasNextPage)
		})

		// Test 5: List workflows with owner filter
		t.Run("List Workflows by Owner", func(t *testing.T) {
			// Create another workflow with different owner
			createReq2 := web.CreateWorkflowRequest{
				Name:        "Another Workflow",
				Description: "Another test workflow",
				Owner:       "another-user",
			}

			body, err := json.Marshal(createReq2)
			require.NoError(t, err)

			req := httptest.NewRequest(http.MethodPost, "/workflows", bytes.NewBuffer(body))
			req.Header.Set("Content-Type", "application/json")
			resp, err := app.Test(req)
			require.NoError(t, err)
			resp.Body.Close()

			// Now test filtering
			req = httptest.NewRequest(http.MethodGet, "/workflows?owner_id=integration-test-user", nil)
			req.Header.Set("Accept", "application/json")

			resp, err = app.Test(req)
			require.NoError(t, err)

			defer func() { _ = resp.Body.Close() }()

			assert.Equal(t, http.StatusOK, resp.StatusCode)

<<<<<<< HEAD
			var workflows []models.Workflow

			err = json.NewDecoder(resp.Body).Decode(&workflows)
=======
			var response struct {
				Workflows   []models.Workflow `json:"workflows"`
				TotalCount  int               `json:"total_count"`
				HasNextPage bool              `json:"has_next_page"`
			}
			err = json.NewDecoder(resp.Body).Decode(&response)
>>>>>>> a587811a
			require.NoError(t, err)

			assert.Len(t, response.Workflows, 1)
			assert.Equal(t, workflowID, response.Workflows[0].ID)
			assert.Equal(t, "integration-test-user", response.Workflows[0].Owner)
			assert.Equal(t, 1, response.TotalCount)
			assert.False(t, response.HasNextPage)
		})

		// Test 6: Delete workflow
		t.Run("Delete Workflow", func(t *testing.T) {
			req := httptest.NewRequest(http.MethodDelete, "/workflows/"+workflowID, nil)

			resp, err := app.Test(req)
			require.NoError(t, err)

			defer func() { _ = resp.Body.Close() }()

			assert.Equal(t, http.StatusNoContent, resp.StatusCode)

			// Verify workflow is deleted
			_, err = workflowService.FetchByID(context.Background(), workflowID)
			assert.Error(t, err)
			assert.Contains(t, err.Error(), "workflow not found")
		})
	})
}

func TestWorkflowPublishing_Integration(t *testing.T) {
	if testing.Short() {
		t.Skip("Skipping integration test in short mode")
	}

	dbURL, cleanup := setupTestDB(t)
	defer cleanup()

	app, workflowService, _ := setupIntegrationApp(t, dbURL)

	// Create a workflow with trigger node for publishing
	workflow := &models.Workflow{
		Name:        "Publishable Workflow",
		Description: "A workflow that can be published",
		Owner:       "publish-test-user",
		Status:      models.WorkflowStatusDraft,
		Nodes: []*models.WorkflowNode{
			{
				ID:       "trigger1",
				Name:     "Test Trigger",
				Type:     "trigger:scheduler",
				Category: models.CategoryTypeTrigger,
				Config:   map[string]any{"schedule": "0 0 * * *"},
				Enabled:  true,
			},
			{
				ID:       "action1",
				Name:     "Log Action",
				Type:     "log",
				Category: models.CategoryTypeAction,
				Config:   map[string]any{"message": "Test log"},
				Enabled:  true,
			},
		},
		Connections: []*models.Connection{
			{
				ID:         "conn1",
				SourcePort: "trigger1:output",
				TargetPort: "action1:input",
			},
		},
	}

	created, err := workflowService.Create(context.Background(), workflow)
	require.NoError(t, err)

	workflowID := created.ID
	groupID := created.WorkflowGroupID

	// Test 1: Publish workflow
	t.Run("Publish Workflow", func(t *testing.T) {
		req := httptest.NewRequest(http.MethodPost, "/workflows/"+workflowID+"/publish", nil)

		resp, err := app.Test(req)
		require.NoError(t, err)

		defer func() { _ = resp.Body.Close() }()

		assert.Equal(t, http.StatusOK, resp.StatusCode)

		var publishedWorkflow models.Workflow

		err = json.NewDecoder(resp.Body).Decode(&publishedWorkflow)
		require.NoError(t, err)

		assert.Equal(t, workflowID, publishedWorkflow.ID)
		assert.Equal(t, models.WorkflowStatusPublished, publishedWorkflow.Status)
		assert.NotNil(t, publishedWorkflow.PublishedAt)
	})

	// Test 2: Create draft from published
	t.Run("Create Draft from Published", func(t *testing.T) {
		req := httptest.NewRequest(http.MethodPost, "/workflows/groups/"+groupID+"/create-draft", nil)

		resp, err := app.Test(req)
		require.NoError(t, err)

		defer func() { _ = resp.Body.Close() }()

		assert.Equal(t, http.StatusCreated, resp.StatusCode)

		var draftWorkflow models.Workflow

		err = json.NewDecoder(resp.Body).Decode(&draftWorkflow)
		require.NoError(t, err)

		assert.NotEqual(t, workflowID, draftWorkflow.ID) // Should have different ID
		assert.Equal(t, groupID, draftWorkflow.WorkflowGroupID)
		assert.Equal(t, models.WorkflowStatusDraft, draftWorkflow.Status)
		assert.Equal(t, "Publishable Workflow", draftWorkflow.Name)
		assert.Nil(t, draftWorkflow.PublishedAt)
		assert.Len(t, draftWorkflow.Nodes, 2)       // Should copy all nodes
		assert.Len(t, draftWorkflow.Connections, 1) // Should copy all connections
	})
}

func TestWorkflowValidation_Integration(t *testing.T) {
	if testing.Short() {
		t.Skip("Skipping integration test in short mode")
	}

	dbURL, cleanup := setupTestDB(t)
	defer cleanup()

	app, _, _ := setupIntegrationApp(t, dbURL)

	// Test validation errors
	tests := []struct {
		name           string
		requestBody    web.CreateWorkflowRequest
		expectedStatus int
		expectedError  string
	}{
		{
			name: "missing required name",
			requestBody: web.CreateWorkflowRequest{
				Description: "Test Description",
				Owner:       "test-user",
			},
			expectedStatus: http.StatusBadRequest,
			expectedError:  "Name",
		},
		{
			name: "name too short",
			requestBody: web.CreateWorkflowRequest{
				Name:        "AB",
				Description: "Test Description",
				Owner:       "test-user",
			},
			expectedStatus: http.StatusBadRequest,
			expectedError:  "Name",
		},
		{
			name: "missing description",
			requestBody: web.CreateWorkflowRequest{
				Name:  "Valid Name",
				Owner: "test-user",
			},
			expectedStatus: http.StatusBadRequest,
			expectedError:  "Description",
		},
		{
			name: "missing owner",
			requestBody: web.CreateWorkflowRequest{
				Name:        "Valid Name",
				Description: "Valid Description",
			},
			expectedStatus: http.StatusBadRequest,
			expectedError:  "Owner",
		},
	}

	for _, tt := range tests {
		t.Run(tt.name, func(t *testing.T) {
			body, err := json.Marshal(tt.requestBody)
			require.NoError(t, err)

			req := httptest.NewRequest(http.MethodPost, "/workflows", bytes.NewBuffer(body))
			req.Header.Set("Content-Type", "application/json")

			resp, err := app.Test(req)
			require.NoError(t, err)

			defer func() { _ = resp.Body.Close() }()

			assert.Equal(t, tt.expectedStatus, resp.StatusCode)

			// Note: In a real implementation, you would parse the error response
			// and check for the specific validation error message
		})
	}
<<<<<<< HEAD
}

func TestGetWorkflowNode_Integration(t *testing.T) {
	if testing.Short() {
		t.Skip("Skipping integration test in short mode")
	}

	dbURL, cleanup := setupTestDB(t)
	defer cleanup()

	app, _, _ := setupIntegrationApp(t, dbURL)

	// Create a test workflow first
	createReq := web.CreateWorkflowRequest{
		Name:        "Node Test Workflow",
		Description: "A workflow for testing node retrieval",
		Owner:       "node-test-user",
		Variables:   map[string]any{},
		Metadata:    map[string]any{},
	}

	body, err := json.Marshal(createReq)
	require.NoError(t, err)

	req := httptest.NewRequest(http.MethodPost, "/workflows", bytes.NewBuffer(body))
	req.Header.Set("Content-Type", "application/json")

	resp, err := app.Test(req)
	require.NoError(t, err)

	defer func() { _ = resp.Body.Close() }()

	require.Equal(t, http.StatusCreated, resp.StatusCode)

	var workflow models.Workflow

	err = json.NewDecoder(resp.Body).Decode(&workflow)
	require.NoError(t, err)

	// Test cases for GetWorkflowNode
	tests := []struct {
		name           string
		setupNode      func(t *testing.T) string // Returns nodeID
		workflowID     string
		nodeID         string
		expectedStatus int
		validateResult func(t *testing.T, body []byte)
	}{
		{
			name: "get action node successfully",
			setupNode: func(t *testing.T) string {
				t.Helper()
				nodeReq := web.CreateNodeRequest{
					Type:      "log",
					Category:  "action",
					Name:      "Integration Test Log",
					Config:    map[string]any{"message": "integration test", "level": "debug"},
					Enabled:   true,
					PositionX: 150,
					PositionY: 250,
				}

				nodeBody, err := json.Marshal(nodeReq)
				require.NoError(t, err)

				nodeCreateReq := httptest.NewRequest(http.MethodPost, fmt.Sprintf("/workflows/%s/nodes", workflow.ID), bytes.NewBuffer(nodeBody))
				nodeCreateReq.Header.Set("Content-Type", "application/json")

				nodeResp, err := app.Test(nodeCreateReq)
				require.NoError(t, err)
				defer func() { _ = nodeResp.Body.Close() }()

				require.Equal(t, http.StatusCreated, nodeResp.StatusCode)

				var createdNode models.WorkflowNode
				err = json.NewDecoder(nodeResp.Body).Decode(&createdNode)
				require.NoError(t, err)

				return createdNode.ID
			},
			workflowID:     workflow.ID,
			expectedStatus: http.StatusOK,
			validateResult: func(t *testing.T, body []byte) {
				var response web.NodeResponse
				err := json.Unmarshal(body, &response)
				require.NoError(t, err)

				assert.Equal(t, "log", response.Type)
				assert.Equal(t, "action", response.Category)
				assert.Equal(t, "Integration Test Log", response.Name)
				assert.Equal(t, true, response.Enabled)
				assert.Equal(t, 150, response.PositionX)
				assert.Equal(t, 250, response.PositionY)
				assert.Equal(t, "integration test", response.Config["message"])
				assert.Equal(t, "debug", response.Config["level"])
				// Action node should not include trigger fields
				assert.Nil(t, response.ProviderID)
				assert.Nil(t, response.EventType)
			},
		},
		{
			name:           "workflow not found",
			workflowID:     "nonexistent-workflow-id",
			nodeID:         "some-node-id",
			expectedStatus: http.StatusNotFound,
			validateResult: func(t *testing.T, body []byte) {
				var response map[string]any
				err := json.Unmarshal(body, &response)
				require.NoError(t, err)
				assert.Contains(t, response["error"], "not found")
			},
		},
		{
			name:           "node not found in existing workflow",
			workflowID:     workflow.ID,
			nodeID:         "nonexistent-node-id",
			expectedStatus: http.StatusNotFound,
			validateResult: func(t *testing.T, body []byte) {
				var response map[string]any
				err := json.Unmarshal(body, &response)
				require.NoError(t, err)
				assert.Contains(t, response["error"], "not found")
			},
		},
	}

	for _, tt := range tests {
		t.Run(tt.name, func(t *testing.T) {
			nodeID := tt.nodeID
			if tt.setupNode != nil {
				nodeID = tt.setupNode(t)
			}

			req := httptest.NewRequest(http.MethodGet, fmt.Sprintf("/workflows/%s/nodes/%s", tt.workflowID, nodeID), nil)

			resp, err := app.Test(req)
			require.NoError(t, err)

			defer func() { _ = resp.Body.Close() }()

			assert.Equal(t, tt.expectedStatus, resp.StatusCode)

			if tt.validateResult != nil {
				var buf bytes.Buffer

				_, err = buf.ReadFrom(resp.Body)
				require.NoError(t, err)

				bodyBytes := buf.Bytes()

				tt.validateResult(t, bodyBytes)
			}
		})
	}
}

// Helper function for integration tests.
func stringPtr(s string) *string {
	return &s
=======
>>>>>>> a587811a
}<|MERGE_RESOLUTION|>--- conflicted
+++ resolved
@@ -67,14 +67,8 @@
 }
 
 func setupIntegrationApp(t *testing.T, dbURL string) (*fiber.App, *services.Workflow, *services.Publishing) {
-<<<<<<< HEAD
+	// Connect to database
 	t.Helper()
-=======
-	// Connect to database
-	_, err := sql.Open("postgres", dbURL)
-	require.NoError(t, err)
-
->>>>>>> a587811a
 	// Create persistence layer with automatic migrations
 	persistence, err := postgresql.NewPersistence(context.Background(), slog.Default(), dbURL)
 	require.NoError(t, err)
@@ -199,11 +193,9 @@
 			resp, err := app.Test(req)
 			require.NoError(t, err)
 
-<<<<<<< HEAD
 			defer func() { _ = resp.Body.Close() }()
 
-=======
->>>>>>> a587811a
+			assert.Equal(t, http.StatusOK, resp.StatusCode)
 			assert.Equal(t, http.StatusOK, resp.StatusCode)
 
 			var updatedWorkflow models.Workflow
@@ -234,18 +226,13 @@
 
 			assert.Equal(t, http.StatusOK, resp.StatusCode)
 
-<<<<<<< HEAD
-			var workflows []models.Workflow
-
-			err = json.NewDecoder(resp.Body).Decode(&workflows)
-=======
 			var response struct {
 				Workflows   []models.Workflow `json:"workflows"`
 				TotalCount  int               `json:"total_count"`
 				HasNextPage bool              `json:"has_next_page"`
 			}
+
 			err = json.NewDecoder(resp.Body).Decode(&response)
->>>>>>> a587811a
 			require.NoError(t, err)
 
 			assert.Len(t, response.Workflows, 1)
@@ -283,18 +270,13 @@
 
 			assert.Equal(t, http.StatusOK, resp.StatusCode)
 
-<<<<<<< HEAD
-			var workflows []models.Workflow
-
-			err = json.NewDecoder(resp.Body).Decode(&workflows)
-=======
 			var response struct {
 				Workflows   []models.Workflow `json:"workflows"`
 				TotalCount  int               `json:"total_count"`
 				HasNextPage bool              `json:"has_next_page"`
 			}
+
 			err = json.NewDecoder(resp.Body).Decode(&response)
->>>>>>> a587811a
 			require.NoError(t, err)
 
 			assert.Len(t, response.Workflows, 1)
@@ -494,7 +476,6 @@
 			// and check for the specific validation error message
 		})
 	}
-<<<<<<< HEAD
 }
 
 func TestGetWorkflowNode_Integration(t *testing.T) {
@@ -597,26 +578,26 @@
 		},
 		{
 			name:           "workflow not found",
-			workflowID:     "nonexistent-workflow-id",
-			nodeID:         "some-node-id",
+			workflowID:     "01234567-89ab-cdef-0123-456789abcdef",
+			nodeID:         "01234567-89ab-cdef-0123-456789abcdef",
 			expectedStatus: http.StatusNotFound,
 			validateResult: func(t *testing.T, body []byte) {
 				var response map[string]any
 				err := json.Unmarshal(body, &response)
 				require.NoError(t, err)
-				assert.Contains(t, response["error"], "not found")
+				assert.Contains(t, response["detail"], "not found")
 			},
 		},
 		{
 			name:           "node not found in existing workflow",
 			workflowID:     workflow.ID,
-			nodeID:         "nonexistent-node-id",
+			nodeID:         "fedcba98-7654-3210-fedc-ba9876543210",
 			expectedStatus: http.StatusNotFound,
 			validateResult: func(t *testing.T, body []byte) {
 				var response map[string]any
 				err := json.Unmarshal(body, &response)
 				require.NoError(t, err)
-				assert.Contains(t, response["error"], "not found")
+				assert.Contains(t, response["detail"], "not found")
 			},
 		},
 	}
@@ -650,10 +631,3 @@
 		})
 	}
 }
-
-// Helper function for integration tests.
-func stringPtr(s string) *string {
-	return &s
-=======
->>>>>>> a587811a
-}